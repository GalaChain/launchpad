--- conflicted
+++ resolved
@@ -79,13 +79,8 @@
 
   // Transfer transaction fees
   const launchpadFeeAddressConfiguration = await fetchLaunchpadFeeAddress(ctx);
-<<<<<<< HEAD
-  if (launchpadFeeAddressConfiguration && transactionFees) {
+  if (launchpadFeeAddressConfiguration && new BigNumber(transactionFees).gt(0)) {
     const totalRequired = nativeTokensRequired.plus(new BigNumber(transactionFees));
-=======
-  if (launchpadFeeAddressConfiguration && new BigNumber(transactionFees).gt(0)) {
-    const totalRequired = nativeTokensToBuy.plus(new BigNumber(transactionFees));
->>>>>>> c4e22b34
 
     const buyerBalance = await fetchOrCreateBalance(ctx, ctx.callingUser, sale.nativeToken);
     if (buyerBalance.getQuantityTotal().lt(totalRequired)) {
